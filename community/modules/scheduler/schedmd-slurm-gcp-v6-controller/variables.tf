/**
 * Copyright (C) SchedMD LLC.
 *
 * Licensed under the Apache License, Version 2.0 (the "License");
 * you may not use this file except in compliance with the License.
 * You may obtain a copy of the License at
 *
 *     https://www.apache.org/licenses/LICENSE-2.0
 *
 * Unless required by applicable law or agreed to in writing, software
 * distributed under the License is distributed on an "AS IS" BASIS,
 * WITHOUT WARRANTIES OR CONDITIONS OF ANY KIND, either express or implied.
 * See the License for the specific language governing permissions and
 * limitations under the License.
 */

###########
# GENERAL #
###########

variable "project_id" {
  type        = string
  description = "Project ID to create resources in."
}

variable "deployment_name" {
  description = "Name of the deployment."
  type        = string
}

variable "slurm_cluster_name" {
  type        = string
  description = <<-EOD
    Cluster name, used for resource naming and slurm accounting.
    If not provided it will default to the first 8 characters of the deployment name (removing any invalid characters).
  EOD
  default     = null

  validation {
    condition     = var.slurm_cluster_name == null || can(regex("^[a-z](?:[a-z0-9]{0,9})$", var.slurm_cluster_name))
    error_message = "Variable 'slurm_cluster_name' must be a match of regex '^[a-z](?:[a-z0-9]{0,9})$'."
  }
}

variable "region" {
  type        = string
  description = "The default region to place resources in."
}

variable "zone" {
  type        = string
  description = <<EOD
Zone where the instances should be created. If not specified, instances will be
spread across available zones in the region.
EOD
  default     = null
}

##########
# BUCKET #
##########

variable "create_bucket" {
  description = <<-EOD
    Create GCS bucket instead of using an existing one.
  EOD
  type        = bool
  default     = true
}

variable "bucket_name" {
  description = <<-EOD
    Name of GCS bucket.
    Ignored when 'create_bucket' is true.
  EOD
  type        = string
  default     = null
}

variable "bucket_dir" {
  description = "Bucket directory for cluster files to be put into. If not specified, then one will be chosen based on slurm_cluster_name."
  type        = string
  default     = null
}

#####################
# CONTROLLER: CLOUD # See variables_controller_instance.tf for the controller instance variables.
#####################

#########
# LOGIN #
#########

variable "login_nodes" {
  description = "List of slurm login instance definitions."
  type = list(object({
    name_prefix = string
    access_config = optional(list(object({
      nat_ip       = string
      network_tier = string
    })))
    additional_disks = optional(list(object({
      disk_name    = optional(string)
      device_name  = optional(string)
      disk_size_gb = optional(number)
      disk_type    = optional(string)
      disk_labels  = optional(map(string), {})
      auto_delete  = optional(bool, true)
      boot         = optional(bool, false)
    })), [])
    additional_networks = optional(list(object({
      access_config = optional(list(object({
        nat_ip       = string
        network_tier = string
      })), [])
      alias_ip_range = optional(list(object({
        ip_cidr_range         = string
        subnetwork_range_name = string
      })), [])
      ipv6_access_config = optional(list(object({
        network_tier = string
      })), [])
      network            = optional(string)
      network_ip         = optional(string, "")
      nic_type           = optional(string)
      queue_count        = optional(number)
      stack_type         = optional(string)
      subnetwork         = optional(string)
      subnetwork_project = optional(string)
    })), [])
    bandwidth_tier         = optional(string, "platform_default")
    can_ip_forward         = optional(bool, false)
    disable_smt            = optional(bool, false)
    disk_auto_delete       = optional(bool, true)
    disk_labels            = optional(map(string), {})
    disk_size_gb           = optional(number)
    disk_type              = optional(string, "n1-standard-1")
    enable_confidential_vm = optional(bool, false)
    enable_oslogin         = optional(bool, true)
    enable_shielded_vm     = optional(bool, false)
    gpu = optional(object({
      count = number
      type  = string
    }))
    labels              = optional(map(string), {})
    machine_type        = optional(string)
    metadata            = optional(map(string), {})
    min_cpu_platform    = optional(string)
    num_instances       = optional(number, 1)
    on_host_maintenance = optional(string)
    preemptible         = optional(bool, false)
    region              = optional(string)
    service_account = optional(object({
      email  = optional(string)
      scopes = optional(list(string), ["https://www.googleapis.com/auth/cloud-platform"])
    }))
    shielded_instance_config = optional(object({
      enable_integrity_monitoring = optional(bool, true)
      enable_secure_boot          = optional(bool, true)
      enable_vtpm                 = optional(bool, true)
    }))
    source_image_family  = optional(string)
    source_image_project = optional(string)
    source_image         = optional(string)
    static_ips           = optional(list(string), [])
    subnetwork           = string
    spot                 = optional(bool, false)
    tags                 = optional(list(string), [])
    zone                 = optional(string)
    termination_action   = optional(string)
  }))
  default = []
  validation {
    condition     = length(distinct([for x in var.login_nodes : x.name_prefix])) == length(var.login_nodes)
    error_message = "All login_nodes must have a unique name_prefix."
  }
}

############
# NODESETS #
############
variable "nodeset" {
  description = "Define nodesets, as a list."
  type = list(object({
    node_count_static      = optional(number, 0)
    node_count_dynamic_max = optional(number, 1)
    node_conf              = optional(map(string), {})
    nodeset_name           = string
    additional_disks = optional(list(object({
      disk_name    = optional(string)
      device_name  = optional(string)
      disk_size_gb = optional(number)
      disk_type    = optional(string)
      disk_labels  = optional(map(string), {})
      auto_delete  = optional(bool, true)
      boot         = optional(bool, false)
    })), [])
    bandwidth_tier         = optional(string, "platform_default")
    can_ip_forward         = optional(bool, false)
    disable_smt            = optional(bool, false)
    disk_auto_delete       = optional(bool, true)
    disk_labels            = optional(map(string), {})
    disk_size_gb           = optional(number)
    disk_type              = optional(string)
    enable_confidential_vm = optional(bool, false)
    enable_placement       = optional(bool, false)
    enable_oslogin         = optional(bool, true)
    enable_shielded_vm     = optional(bool, false)
    gpu = optional(object({
      count = number
      type  = string
    }))
    labels               = optional(map(string), {})
    machine_type         = optional(string)
    maintenance_interval = optional(string)
    metadata             = optional(map(string), {})
    min_cpu_platform     = optional(string)
    network_tier         = optional(string, "STANDARD")
    network_storage = optional(list(object({
      server_ip             = string
      remote_mount          = string
      local_mount           = string
      fs_type               = string
      mount_options         = string
      client_install_runner = optional(map(string))
      mount_runner          = optional(map(string))
    })), [])
    on_host_maintenance = optional(string)
    preemptible         = optional(bool, false)
    region              = optional(string)
    service_account = optional(object({
      email  = optional(string)
      scopes = optional(list(string), ["https://www.googleapis.com/auth/cloud-platform"])
    }))
    shielded_instance_config = optional(object({
      enable_integrity_monitoring = optional(bool, true)
      enable_secure_boot          = optional(bool, true)
      enable_vtpm                 = optional(bool, true)
    }))
    source_image_family  = optional(string)
    source_image_project = optional(string)
    source_image         = optional(string)
    subnetwork_self_link = string
    additional_networks = optional(list(object({
      network            = string
      subnetwork         = string
      subnetwork_project = string
      network_ip         = string
      nic_type           = string
      stack_type         = string
      queue_count        = number
      access_config = list(object({
        nat_ip       = string
        network_tier = string
      }))
      ipv6_access_config = list(object({
        network_tier = string
      }))
      alias_ip_range = list(object({
        ip_cidr_range         = string
        subnetwork_range_name = string
      }))
    })))
    access_config = optional(list(object({
      nat_ip       = string
      network_tier = string
    })))
    spot               = optional(bool, false)
    tags               = optional(list(string), [])
    termination_action = optional(string)
    zones              = optional(list(string), [])
    zone_target_shape  = optional(string, "ANY_SINGLE_ZONE")
    reservation_name   = optional(string)
    startup_script = optional(list(object({
      filename = string
    content = string })), [])
  }))
  default = []
}

variable "nodeset_tpu" {
  description = "Define TPU nodesets, as a list."
  type = list(object({
    node_count_static      = optional(number, 0)
    node_count_dynamic_max = optional(number, 5)
    nodeset_name           = string
    enable_public_ip       = optional(bool, false)
    node_type              = string
    accelerator_config = optional(object({
      topology = string
      version  = string
      }), {
      topology = ""
      version  = ""
    })
    tf_version   = string
    preemptible  = optional(bool, false)
    preserve_tpu = optional(bool, false)
    zone         = string
    data_disks   = optional(list(string), [])
    docker_image = optional(string, "")
    network_storage = optional(list(object({
      server_ip             = string
      remote_mount          = string
      local_mount           = string
      fs_type               = string
      mount_options         = string
      client_install_runner = optional(map(string))
      mount_runner          = optional(map(string))
    })), [])
    subnetwork = string
    service_account = optional(object({
      email  = optional(string)
      scopes = optional(list(string), ["https://www.googleapis.com/auth/cloud-platform"])
    }))
    project_id = string
    reserved   = optional(string, false)
  }))
  default = []
}


variable "nodeset_dyn" {
  description = "Defines dynamic nodesets, as a list."
  type = list(object({
    nodeset_name    = string
    nodeset_feature = string
  }))
  default = []
}

#############
# PARTITION #
#############
variable "partitions" {
  description = <<EOD
Cluster partitions as a list. See module slurm_partition.
EOD
  type = list(object({
    partition_name        = string
    partition_conf        = optional(map(string), {})
    partition_nodeset     = optional(list(string), [])
    partition_nodeset_dyn = optional(list(string), [])
    partition_nodeset_tpu = optional(list(string), [])
    enable_job_exclusive  = optional(bool, false)
  }))

  validation {
    condition     = length(var.partitions) > 0
    error_message = "Partitions cannot be empty."
  }

  validation {
    condition     = length(distinct([for x in var.partitions : x.partition_name])) == length(var.partitions)
    error_message = "All partitions must have a unique partition_name."
  }
}

#########
# SLURM #
#########

variable "enable_debug_logging" {
  type        = bool
  description = "Enables debug logging mode."
  default     = false
}

variable "extra_logging_flags" {
  type        = map(bool)
  description = "The list of extra flags for the logging system to use. See the logging_flags variable in scripts/util.py to get the list of supported log flags."
  default     = {}
}

variable "enable_cleanup_compute" {
  description = <<EOD
Enables automatic cleanup of compute nodes and resource policies (e.g.
placement groups) managed by this module, when cluster is destroyed.

*WARNING*: Toggling this off will impact the running workload.
Deployed compute nodes and controller will be destroyed.
EOD
  type        = bool
  default     = true
}

variable "enable_bigquery_load" {
  description = <<EOD
Enables loading of cluster job usage into big query.

NOTE: Requires Google Bigquery API.
EOD
  type        = bool
  default     = false
}

variable "cloud_parameters" {
  description = "cloud.conf options. Defaults inherited from [Slurm GCP repo](https://github.com/GoogleCloudPlatform/slurm-gcp/blob/master/terraform/slurm_cluster/modules/slurm_files/README_TF.md#input_cloud_parameters)"
  type = object({
<<<<<<< HEAD
    no_comma_params = optional(bool, false)
    resume_rate     = optional(number, 0)
    resume_timeout  = optional(number, 300)
    suspend_rate    = optional(number, 0)
    suspend_timeout = optional(number, 300)
    topology_plugin = optional(string, "topology/tree")
    tree_width      = optional(number, 128)
=======
    no_comma_params = optional(bool)
    resume_rate     = optional(number)
    resume_timeout  = optional(number)
    suspend_rate    = optional(number)
    suspend_timeout = optional(number)
    topology_plugin = optional(string)
    tree_width      = optional(number)
>>>>>>> 0ecf5dc4
  })
  default = {}
}

variable "enable_default_mounts" {
  description = <<-EOD
    Enable default global network storage from the controller
    - /usr/local/etc/slurm
    - /etc/munge
    - /home
    - /apps
    Warning: If these are disabled, the slurm etc and munge dirs must be added
    manually, or some other mechanism must be used to synchronize the slurm conf
    files and the munge key across the cluster.
    EOD
  type        = bool
  default     = true
}

variable "network_storage" {
  description = "An array of network attached storage mounts to be configured on all instances."
  type = list(object({
    server_ip             = string,
    remote_mount          = string,
    local_mount           = string,
    fs_type               = string,
    mount_options         = string,
    client_install_runner = optional(map(string))
    mount_runner          = optional(map(string))
  }))
  default = []
}

variable "login_network_storage" {
  description = "An array of network attached storage mounts to be configured on all login nodes."
  type = list(object({
    server_ip     = string,
    remote_mount  = string,
    local_mount   = string,
    fs_type       = string,
    mount_options = string,
  }))
  default = []
}

variable "slurmdbd_conf_tpl" {
  description = "Slurm slurmdbd.conf template file path."
  type        = string
  default     = null
}

variable "slurm_conf_tpl" {
  description = "Slurm slurm.conf template file path."
  type        = string
  default     = null
}

variable "cgroup_conf_tpl" {
  description = "Slurm cgroup.conf template file path."
  type        = string
  default     = null
}

variable "controller_startup_script" {
  description = "Startup script used by the controller VM."
  type        = string
  default     = "# no-op"
}

variable "controller_startup_scripts_timeout" {
  description = <<EOD
The timeout (seconds) applied to each script in controller_startup_scripts. If
any script exceeds this timeout, then the instance setup process is considered
failed and handled accordingly.

NOTE: When set to 0, the timeout is considered infinite and thus disabled.
EOD
  type        = number
  default     = 300
}

variable "login_startup_script" {
  description = "Startup script used by the login VMs."
  type        = string
  default     = "# no-op"
}

variable "login_startup_scripts_timeout" {
  description = <<EOD
The timeout (seconds) applied to each script in login_startup_scripts. If
any script exceeds this timeout, then the instance setup process is considered
failed and handled accordingly.

NOTE: When set to 0, the timeout is considered infinite and thus disabled.
EOD
  type        = number
  default     = 300
}

variable "compute_startup_script" {
  description = "Startup script used by the compute VMs."
  type        = string
  default     = "# no-op"
}

variable "compute_startup_scripts_timeout" {
  description = <<EOD
The timeout (seconds) applied to each script in compute_startup_scripts. If
any script exceeds this timeout, then the instance setup process is considered
failed and handled accordingly.

NOTE: When set to 0, the timeout is considered infinite and thus disabled.
EOD
  type        = number
  default     = 300
}

variable "prolog_scripts" {
  description = <<EOD
List of scripts to be used for Prolog. Programs for the slurmd to execute
whenever it is asked to run a job step from a new job allocation.
See https://slurm.schedmd.com/slurm.conf.html#OPT_Prolog.
EOD
  type = list(object({
    filename = string
    content  = optional(string)
    source   = optional(string)
  }))
  default = []

  validation {
    condition = alltrue([
      for script in var.prolog_scripts :
      (script.content != null && script.source == null) ||
      (script.content == null && script.source != null)
    ])
    error_message = "Either 'content' or 'source' must be defined, but not both."
  }
}

variable "epilog_scripts" {
  description = <<EOD
List of scripts to be used for Epilog. Programs for the slurmd to execute
on every node when a user's job completes.
See https://slurm.schedmd.com/slurm.conf.html#OPT_Epilog.
EOD
  type = list(object({
    filename = string
    content  = optional(string)
    source   = optional(string)
  }))
  default = []

  validation {
    condition = alltrue([
      for script in var.epilog_scripts :
      (script.content != null && script.source == null) ||
      (script.content == null && script.source != null)
    ])
    error_message = "Either 'content' or 'source' must be defined, but not both."
  }
}

variable "enable_external_prolog_epilog" {
  description = <<EOD
Automatically enable a script that will execute prolog and epilog scripts
shared by NFS from the controller to compute nodes. Find more details at:
https://github.com/GoogleCloudPlatform/slurm-gcp/blob/master/tools/prologs-epilogs/README.md
EOD
  type        = bool
  default     = null
}

variable "cloudsql" {
  description = <<EOD
Use this database instead of the one on the controller.
  server_ip : Address of the database server.
  user      : The user to access the database as.
  password  : The password, given the user, to access the given database. (sensitive)
  db_name   : The database to access.
EOD
  type = object({
    server_ip = string
    user      = string
    password  = string # sensitive
    db_name   = string
  })
  default   = null
  sensitive = true
}

variable "enable_slurm_gcp_plugins" {
  description = <<EOD
Enables calling hooks in scripts/slurm_gcp_plugins during cluster resume and suspend.
EOD
  type        = any
  default     = false
}

variable "universe_domain" {
  description = "Domain address for alternate API universe"
  type        = string
  default     = "googleapis.com"
  nullable    = false
}

variable "endpoint_versions" {
  description = "Version of the API to use (The compute service is the only API currently supported)"
  type = object({
    compute = string
  })
  default = {
    compute = "beta"
  }
  nullable = false
}

variable "gcloud_path_override" {
  description = "Directory of the gcloud executable to be used during cleanup"
  type        = string
  default     = ""
  nullable    = false
}

# DEPRECATED VARIABLES

variable "enable_devel" { # tflint-ignore: terraform_unused_declarations
  description = "DEPRECATED: `enable_devel` is always on."
  type        = bool
  default     = null
  validation {
    condition     = var.enable_devel == null
    error_message = "DEPRECATED: It is always on, remove `enable_devel` variable."
  }
}

variable "disable_default_mounts" { # tflint-ignore: terraform_unused_declarations
  description = "DEPRECATED: Use `enable_default_mounts` instead."
  type        = bool
  default     = null
  validation {
    condition     = var.disable_default_mounts == null
    error_message = "DEPRECATED: Use `enable_default_mounts` instead."
  }
}<|MERGE_RESOLUTION|>--- conflicted
+++ resolved
@@ -397,15 +397,6 @@
 variable "cloud_parameters" {
   description = "cloud.conf options. Defaults inherited from [Slurm GCP repo](https://github.com/GoogleCloudPlatform/slurm-gcp/blob/master/terraform/slurm_cluster/modules/slurm_files/README_TF.md#input_cloud_parameters)"
   type = object({
-<<<<<<< HEAD
-    no_comma_params = optional(bool, false)
-    resume_rate     = optional(number, 0)
-    resume_timeout  = optional(number, 300)
-    suspend_rate    = optional(number, 0)
-    suspend_timeout = optional(number, 300)
-    topology_plugin = optional(string, "topology/tree")
-    tree_width      = optional(number, 128)
-=======
     no_comma_params = optional(bool)
     resume_rate     = optional(number)
     resume_timeout  = optional(number)
@@ -413,7 +404,6 @@
     suspend_timeout = optional(number)
     topology_plugin = optional(string)
     tree_width      = optional(number)
->>>>>>> 0ecf5dc4
   })
   default = {}
 }
