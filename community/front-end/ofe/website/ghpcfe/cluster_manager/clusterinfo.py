--- conflicted
+++ resolved
@@ -218,79 +218,6 @@
     def _prepare_ghpc_partitions(self, part_uses):
         partitions_yaml = []
         refs = []
-<<<<<<< HEAD
-        uses_str = self._yaml_refs_to_uses(part_uses)
-        for (count, part) in enumerate(self.cluster.partitions.all()):
-            part_id = f"partition_{count}"
-            if part.image is not None:
-                imported_image_fam = part.image.family
-                regular_image_fam = f"image-{part.image.family}"
-                image_family = imported_image_fam if part.image.source_image_family == "Imported" else regular_image_fam
-                instance_image_yaml = f"""instance_image:
-            family: {image_family}
-            project: {self.cluster.project_id}"""
-            else:
-                instance_image_yaml = ""
-
-            if part.additional_disk_count > 0 and part.additional_disk_count is not None:
-                additional_disks_yaml = f"""additional_disks:
-"""
-                for disk in range(part.additional_disk_count):
-                    additional_disks_yaml += f"""      - device_name: disk{disk}
-        disk_name: null
-        disk_size_gb: {part.additional_disk_size}
-        disk_type: {part.additional_disk_type}
-        disk_labels: {{}}
-        auto_delete: {part.additional_disk_auto_delete}
-        boot: false\n"""
-            else:
-                additional_disks_yaml = ""
-
-            yaml.append(
-                f"""
-  - source: community/modules/compute/schedmd-slurm-gcp-v5-partition
-    kind: terraform
-    id: {part_id}
-    use:
-    - {part_id}-group
-{uses_str}
-    settings:
-      partition_name: {part.name}
-      subnetwork_self_link: {self.cluster.subnet.cloud_id}
-      enable_placement: {part.enable_placement}
-      exclusive: {part.enable_placement or not part.enable_node_reuse}
-  - source: community/modules/compute/schedmd-slurm-gcp-v5-node-group
-    id: {part_id}-group
-    use:
-    settings:
-      enable_smt: {part.enable_hyperthreads}
-      machine_type: {part.machine_type}
-      node_count_dynamic_max: {part.dynamic_node_count}
-      node_count_static: {part.static_node_count}
-      disk_size_gb: {part.boot_disk_size}
-      disk_type: {part.boot_disk_type}
-      {instance_image_yaml}
-      {additional_disks_yaml}
-"""
-            )
-
-            if part.image:
-                yaml[-1] += (
-                    f"""\
-"""
-                )
-
-            # Temporarily hack in some A100 support
-            if part.GPU_per_node > 0:
-                yaml[-1] += (
-                    f"""\
-      guest_accelerator:
-        - type: {part.GPU_type}
-          count: {part.GPU_per_node}
-"""
-                )
-            refs.append(part_id)
-=======
         template = self.env.get_template('blueprint/partition_config.yaml.j2')
         uses_str = self._yaml_refs_to_uses(part_uses, indent_level=1)
 
@@ -321,7 +248,6 @@
         }
         rendered_yaml = template.render(context)
         indented_yaml = self.indent_text(rendered_yaml, 1)  # Adjust indent as necessary
->>>>>>> 0982c03f
 
         return indented_yaml, ['slurm-sql']
 
