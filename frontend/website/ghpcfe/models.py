--- conflicted
+++ resolved
@@ -17,11 +17,8 @@
 import itertools
 import json
 import re
-<<<<<<< HEAD
 from decimal import Decimal
-=======
 import uuid, dill, base64
->>>>>>> 44444309
 from django.db import models
 from django.contrib.auth.models import AbstractUser
 from django.core.exceptions import ValidationError
